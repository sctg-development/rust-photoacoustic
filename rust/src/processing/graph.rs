--- conflicted
+++ resolved
@@ -1590,11 +1590,8 @@
                                         #[cfg(feature = "python-driver")]
                                         "python" => {
                                             // Extract required script_path
-<<<<<<< HEAD
 
                                             use crate::processing::{computing_nodes::action_drivers::PythonDriverConfig, PythonActionDriver};
-=======
->>>>>>> eb9a5b85
                                             let script_path = driver_config_obj.get("script_path")
                                                 .and_then(|v| v.as_str())
                                                 .ok_or_else(|| anyhow::anyhow!("Missing script_path for python driver"))?;
