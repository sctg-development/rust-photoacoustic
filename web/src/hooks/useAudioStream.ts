/**
 * @copyright Copyright (c) 2024-2025 Ronan LE MEILLAT
 * @license AGPL-3.0-or-later
 */

import { useState, useEffect, useRef, useCallback } from "react";

import { useAuth } from "@/authentication";

interface AudioFrame {
    channel_a: number[];
    channel_b: number[];
    sample_rate: number;
    timestamp: number;
    frame_number: number;
    duration_ms: number;
}

interface StreamError {
    type: "connection" | "auth" | "parse" | "network";
    message: string;
    timestamp: number;
}

interface UseAudioStreamReturn {
    // Connection state
    isConnected: boolean;
    isConnecting: boolean;
    error: StreamError | null;

    // Stream data
    currentFrame: AudioFrame | null;
    frameCount: number;
    droppedFrames: number;
    fps: number;

    // Controls
    connect: () => void;
    disconnect: () => void;
    reconnect: () => void;
}

export const useAudioStream = (baseUrl?: string): UseAudioStreamReturn => {
<<<<<<< HEAD
  const { getAccessToken, isAuthenticated } = useAuth(); // States
  const [isConnected, setIsConnected] = useState(false);
  const [isConnecting, setIsConnecting] = useState(false);
  const [error, setError] = useState<StreamError | null>(null);
  const [currentFrame, setCurrentFrame] = useState<AudioFrame | null>(null);
  const [frameCount, setFrameCount] = useState(0);
  const [droppedFrames, setDroppedFrames] = useState(0);
  const [fps, setFps] = useState(0);

  // References
  const readerRef = useRef<ReadableStreamDefaultReader<Uint8Array> | null>(
    null,
  );
  const reconnectTimeoutRef = useRef<ReturnType<typeof setTimeout> | null>(
    null,
  );
  const lastFrameTimeRef = useRef<number>(-1);
  const fpsCalculationRef = useRef<number[]>([]);
  const abortControllerRef = useRef<AbortController | null>(null); // Configuration
  const maxReconnectAttempts = 5;
  const reconnectDelay = 2000; // 2 seconds
  const reconnectAttemptsRef = useRef(0);

  // FPS calculation
  const updateFps = useCallback(() => {
    const now = Date.now();

    fpsCalculationRef.current.push(now);

    // Keep only timestamps from the last 10 seconds
    const tenSecondsAgo = now - 10000;

    fpsCalculationRef.current = fpsCalculationRef.current.filter(
      (time) => time > tenSecondsAgo,
=======
    const { getAccessToken, isAuthenticated } = useAuth(); // States
    const [isConnected, setIsConnected] = useState(false);
    const [isConnecting, setIsConnecting] = useState(false);
    const [error, setError] = useState<StreamError | null>(null);
    const [currentFrame, setCurrentFrame] = useState<AudioFrame | null>(null);
    const [frameCount, setFrameCount] = useState(0);
    const [droppedFrames, setDroppedFrames] = useState(0);
    const [fps, setFps] = useState(0);

    // References
    const readerRef = useRef<ReadableStreamDefaultReader<Uint8Array> | null>(
        null,
>>>>>>> 372f9366
    );
    const reconnectTimeoutRef = useRef<ReturnType<typeof setTimeout> | null>(
        null,
    );
    const lastFrameTimeRef = useRef<number>(0);
    const fpsCalculationRef = useRef<number[]>([]);
    const abortControllerRef = useRef<AbortController | null>(null); // Configuration
    const maxReconnectAttempts = 5;
    const reconnectDelay = 2000; // 2 seconds
    const reconnectAttemptsRef = useRef(0);

    // FPS calculation
    const updateFps = useCallback(() => {
        const now = Date.now();

        fpsCalculationRef.current.push(now);

        // Keep only timestamps from the last 10 seconds
        const tenSecondsAgo = now - 10000;

        fpsCalculationRef.current = fpsCalculationRef.current.filter(
            (time) => time > tenSecondsAgo,
        );

        // Calculate FPS based on frames from the last 10 seconds
        if (fpsCalculationRef.current.length > 1) {
            const timeSpan = (now - fpsCalculationRef.current[0]) / 1000;
            const calculatedFps = fpsCalculationRef.current.length / timeSpan;

            setFps(Math.round(calculatedFps * 10) / 10); // Round to 1 decimal
        }
    }, []);

    // Connection function
    const connect = useCallback(async () => {
        if (!isAuthenticated || !baseUrl || isConnecting || isConnected) {
            return;
        }

<<<<<<< HEAD
    // Calculate FPS based on frames from the last 10 seconds
    if (fpsCalculationRef.current.length > 1) {
      const timeSpan = (now - fpsCalculationRef.current[0]) / 1000;
      const calculatedFps = fpsCalculationRef.current.length / timeSpan;

      setFps(Math.round(calculatedFps * 10) / 10); // Round to 1 decimal
    }
  }, []);

  // Connection function
  const connect = useCallback(async () => {
    if (!isAuthenticated || !baseUrl || isConnecting || isConnected) {
      return;
    }

    try {
      setIsConnecting(true);
      setError(null); // Get access token
      const accessToken = await getAccessToken();

      if (!accessToken) {
        throw new Error("No access token available");
      }

      // Create stream URL
      const streamUrl = `${baseUrl}/stream/audio`;

      // Close existing connection if it exists
      if (readerRef.current) {
        await readerRef.current.cancel();
        readerRef.current = null;
      }

      if (abortControllerRef.current) {
        abortControllerRef.current.abort();
      }

      // Create a new AbortController for this connection
      abortControllerRef.current = new AbortController();

      // Use fetch() with custom headers instead of EventSource
      const response = await fetch(streamUrl, {
        method: "GET",
        headers: {
          Accept: "text/event-stream",
          "Cache-Control": "no-cache",
          Authorization: `Bearer ${accessToken}`,
        },
        signal: abortControllerRef.current.signal,
      });

      if (!response.ok) {
        throw new Error(`HTTP ${response.status}: ${response.statusText}`);
      }

      if (!response.body) {
        throw new Error("No response body available");
      }

      // Get the reader for the stream
      const reader = response.body.getReader();

      readerRef.current = reader;
      const decoder = new TextDecoder();

      // Connection established
      setIsConnected(true);
      setIsConnecting(false);
      setError(null);
      reconnectAttemptsRef.current = 0;

      // Reset counters for new connection
      setFrameCount(0);
      setDroppedFrames(0);
      setFps(0);
      lastFrameTimeRef.current = -1;
      fpsCalculationRef.current = [];

      // Buffer for partial data
      let buffer = "";

      // Read the stream
      const readStream = async () => {
=======
>>>>>>> 372f9366
        try {
            setIsConnecting(true);
            setError(null); // Get access token
            const accessToken = await getAccessToken();

<<<<<<< HEAD
            if (done) {
              break;
=======
            if (!accessToken) {
                throw new Error("No access token available");
>>>>>>> 372f9366
            }

            // Create stream URL
            const streamUrl = `${baseUrl}/stream/audio`;

            console.log(
                `Connecting to audio stream at ${streamUrl} base url is ${baseUrl}`,
            );
            // Close existing connection if it exists
            if (readerRef.current) {
                await readerRef.current.cancel();
                readerRef.current = null;
            }

            if (abortControllerRef.current) {
                abortControllerRef.current.abort();
            }

            // Create a new AbortController for this connection
            abortControllerRef.current = new AbortController();

            // Use fetch() with custom headers instead of EventSource
            const response = await fetch(streamUrl, {
                method: "GET",
                headers: {
                    Accept: "text/event-stream",
                    "Cache-Control": "no-cache",
                    Authorization: `Bearer ${accessToken}`,
                },
                signal: abortControllerRef.current.signal,
            });

            if (!response.ok) {
                throw new Error(`HTTP ${response.status}: ${response.statusText}`);
            }

<<<<<<< HEAD
            for (const line of lines) {
              if (line.trim()) {
                console.log("Received SSE line:", line.trim());
                await processServerSentEvent(line.trim());
              }
=======
            if (!response.body) {
                throw new Error("No response body available");
>>>>>>> 372f9366
            }

            // Get the reader for the stream
            const reader = response.body.getReader();

            readerRef.current = reader;
            const decoder = new TextDecoder();

            // Connection established
            console.log("Audio stream connected");
            setIsConnected(true);
            setIsConnecting(false);
            setError(null);
            reconnectAttemptsRef.current = 0;

            // Buffer for partial data
            let buffer = "";

            // Read the stream
            const readStream = async () => {
                try {
                    while (true) {
                        const { done, value } = await reader.read();

                        if (done) {
                            console.log("Stream ended");
                            break;
                        }

                        // Decode the data
                        const chunk = decoder.decode(value, { stream: true });

                        buffer += chunk;

                        // Process complete lines
                        const lines = buffer.split("\n");

                        buffer = lines.pop() || ""; // Keep the partial line

                        for (const line of lines) {
                            if (line.trim()) {
                                await processServerSentEvent(line.trim());
                            }
                        }
                    }
                } catch (err) {
                    if (err instanceof Error && err.name === "AbortError") {
                        console.log("Stream aborted");

                        return;
                    }
                    console.error("Stream reading error:", err);
                    handleStreamError(err);
                }
            };

            // Start reading the stream
            readStream();
        } catch (err) {
<<<<<<< HEAD
          if (err instanceof Error && err.name === "AbortError") {
            return;
          }
          console.error("Stream reading error:", err);
          handleStreamError(err);
        }
      };

      // Start reading the stream
      readStream();
    } catch (err) {
      console.error("Failed to connect to audio stream:", err);
      setIsConnecting(false);
      setError({
        type: "auth",
        message: err instanceof Error ? err.message : "Failed to authenticate",
        timestamp: Date.now(),
      });
    }
  }, [
    isAuthenticated,
    baseUrl,
    getAccessToken,
    isConnecting,
    isConnected,
    updateFps,
  ]); // Function to process Server-Sent Events
  const processServerSentEvent = async (line: string) => {
    try {
      // Process SSE lines (format: "data: {json}")
      if (line.startsWith("data: ")) {
        const data = line.substring(6); // Remove "data: "

        console.log("Processing SSE data:", data.substring(0, 100) + "...");

        // Handle heartbeats - don't count these as frames
        if (data === '{"type":"heartbeat"}') {
          console.log("Received heartbeat");

          return;
        }

        // Parse audio frame
        const frame: AudioFrame = JSON.parse(data);

        console.log(
          "Parsed frame:",
          frame.frame_number,
          "channels:",
          frame.channel_a?.length,
          frame.channel_b?.length,
        );

        // Validate frame structure
        if (
          typeof frame.frame_number === "number" &&
          Array.isArray(frame.channel_a) &&
          Array.isArray(frame.channel_b) &&
          frame.channel_a.length > 0 &&
          frame.channel_b.length > 0
        ) {
          console.log("Frame validation passed, updating state");
          setCurrentFrame(frame);

          // Increment total frame count
          setFrameCount((prev) => {
            console.log("Updating frame count from", prev, "to", prev + 1);

            return prev + 1;
          });

          // Update FPS calculation
          updateFps();

          // Detect dropped frames by comparing frame numbers
          const lastFrameNumber = lastFrameTimeRef.current;

          if (lastFrameNumber >= 0) {
            const expectedNextFrame = lastFrameNumber + 1;

            if (frame.frame_number > expectedNextFrame) {
              // We missed some frames
              const missed = frame.frame_number - expectedNextFrame;

              console.log("Detected", missed, "dropped frames");
              setDroppedFrames((prev) => prev + missed);
            }
          }

          // Update the last frame number reference
          lastFrameTimeRef.current = frame.frame_number;
        } else {
          console.log("Frame validation failed:", {
            frame_number: typeof frame.frame_number,
            channel_a: Array.isArray(frame.channel_a)
              ? frame.channel_a.length
              : "not array",
            channel_b: Array.isArray(frame.channel_b)
              ? frame.channel_b.length
              : "not array",
          });
        }
      } else {
        console.log("Non-data SSE line:", line);
      }
    } catch (parseError) {
      console.error("Parse error:", parseError);
      setError({
        type: "parse",
        message: "Failed to parse audio frame data",
        timestamp: Date.now(),
      });
    }
  }; // Function to handle stream errors
  const handleStreamError = (err: any) => {
    console.error("Audio stream error:", err);
    setIsConnected(false);
    setIsConnecting(false);

    // Determine error type
    let errorType: StreamError["type"] = "network";
    let errorMessage = "Connection error occurred";

    if (err instanceof Error) {
      if (err.name === "AbortError") {
        errorType = "connection";
        errorMessage = "Connection was aborted";
      } else if (err.message.includes("fetch")) {
        errorType = "network";
        errorMessage = err.message;
      }
    }

    setError({
      type: errorType,
      message: errorMessage,
      timestamp: Date.now(),
    });

    // Automatic reconnection attempt
    if (reconnectAttemptsRef.current < maxReconnectAttempts) {
      reconnectAttemptsRef.current++;
      console.log(
        `Attempting to reconnect (${reconnectAttemptsRef.current}/${maxReconnectAttempts})`,
      );

      reconnectTimeoutRef.current = setTimeout(() => {
        connect();
      }, reconnectDelay * reconnectAttemptsRef.current); // Progressive delay
    } else {
      console.error("Max reconnection attempts reached");
      setError({
        type: "connection",
        message: "Max reconnection attempts reached",
        timestamp: Date.now(),
      });
    }
  }; // Disconnect function
  const disconnect = useCallback(() => {
    if (readerRef.current) {
      readerRef.current.cancel();
      readerRef.current = null;
    }

    if (abortControllerRef.current) {
      abortControllerRef.current.abort();
      abortControllerRef.current = null;
    }

    if (reconnectTimeoutRef.current) {
      clearTimeout(reconnectTimeoutRef.current);
      reconnectTimeoutRef.current = null;
    }

    setIsConnected(false);
    setIsConnecting(false);
    setError(null);
    reconnectAttemptsRef.current = 0;
    console.log("Audio stream disconnected");
  }, []);

  // Manual reconnect function
  const reconnect = useCallback(() => {
    disconnect();
    setTimeout(() => {
      connect();
    }, 500);
  }, [disconnect, connect]);

  // Cleanup effect
  useEffect(() => {
    return () => {
      disconnect();
=======
            console.error("Failed to connect to audio stream:", err);
            setIsConnecting(false);
            setError({
                type: "auth",
                message: err instanceof Error ? err.message : "Failed to authenticate",
                timestamp: Date.now(),
            });
        }
    }, [
        isAuthenticated,
        baseUrl,
        getAccessToken,
        isConnecting,
        isConnected,
        updateFps,
    ]); // Function to process Server-Sent Events
    const processServerSentEvent = async (line: string) => {
        try {
            // Process SSE lines (format: "data:{json}" or data: {json})
            if (line.startsWith("data:") || line.startsWith("data: ")) {
                const data = line.replace(/^data:\s*/, ""); // Remove "data:" prefix

                // Handle heartbeats
                if (data === '{"type":"heartbeat"}') {
                    console.log("Heartbeat received");

                    return;
                }

                // Parse audio frame
                const frame: AudioFrame = JSON.parse(data);

                // Validate frame
                if (frame.frame_number && frame.channel_a && frame.channel_b) {
                    setCurrentFrame(frame);
                    setFrameCount((prev) => prev + 1);
                    updateFps();

                    // Detect missed frames (optional)
                    const lastFrameNumber = lastFrameTimeRef.current;

                    if (lastFrameNumber > 0 && frame.frame_number > lastFrameNumber + 1) {
                        const missed = frame.frame_number - lastFrameNumber - 1;

                        setDroppedFrames((prev) => prev + missed);
                        console.warn(`Missed ${missed} frames`);
                    }
                    lastFrameTimeRef.current = frame.frame_number;
                }
            }
        } catch (parseError) {
            console.error("Failed to parse audio frame:", parseError);
            setError({
                type: "parse",
                message: "Failed to parse audio frame data",
                timestamp: Date.now(),
            });
        }
    }; // Function to handle stream errors
    const handleStreamError = (err: any) => {
        console.error("Audio stream error:", err);
        setIsConnected(false);
        setIsConnecting(false);

        // Determine error type
        let errorType: StreamError["type"] = "network";
        let errorMessage = "Connection error occurred";

        if (err instanceof Error) {
            if (err.name === "AbortError") {
                errorType = "connection";
                errorMessage = "Connection was aborted";
            } else if (err.message.includes("fetch")) {
                errorType = "network";
                errorMessage = err.message;
            }
        }

        setError({
            type: errorType,
            message: errorMessage,
            timestamp: Date.now(),
        });

        // Automatic reconnection attempt
        if (reconnectAttemptsRef.current < maxReconnectAttempts) {
            reconnectAttemptsRef.current++;
            console.log(
                `Attempting to reconnect (${reconnectAttemptsRef.current}/${maxReconnectAttempts})`,
            );

            reconnectTimeoutRef.current = setTimeout(() => {
                connect();
            }, reconnectDelay * reconnectAttemptsRef.current); // Progressive delay
        } else {
            console.error("Max reconnection attempts reached");
            setError({
                type: "connection",
                message: "Max reconnection attempts reached",
                timestamp: Date.now(),
            });
        }
    }; // Disconnect function
    const disconnect = useCallback(() => {
        if (readerRef.current) {
            readerRef.current.cancel();
            readerRef.current = null;
        }

        if (abortControllerRef.current) {
            abortControllerRef.current.abort();
            abortControllerRef.current = null;
        }

        if (reconnectTimeoutRef.current) {
            clearTimeout(reconnectTimeoutRef.current);
            reconnectTimeoutRef.current = null;
        }

        setIsConnected(false);
        setIsConnecting(false);
        setError(null);
        reconnectAttemptsRef.current = 0;
        console.log("Audio stream disconnected");
    }, []);

    // Manual reconnect function
    const reconnect = useCallback(() => {
        disconnect();
        setTimeout(() => {
            connect();
        }, 500);
    }, [disconnect, connect]);

    // Cleanup effect
    useEffect(() => {
        return () => {
            disconnect();
        };
    }, [disconnect]);

    // Auto-connect when the user is authenticated and baseUrl is available
    useEffect(() => {
        if (isAuthenticated && baseUrl && !isConnected && !isConnecting) {
            connect();
        }
    }, [isAuthenticated, baseUrl, isConnected, isConnecting, connect]);

    return {
        isConnected,
        isConnecting,
        error,
        currentFrame,
        frameCount,
        droppedFrames,
        fps,
        connect,
        disconnect,
        reconnect,
>>>>>>> 372f9366
    };
};<|MERGE_RESOLUTION|>--- conflicted
+++ resolved
@@ -41,42 +41,6 @@
 }
 
 export const useAudioStream = (baseUrl?: string): UseAudioStreamReturn => {
-<<<<<<< HEAD
-  const { getAccessToken, isAuthenticated } = useAuth(); // States
-  const [isConnected, setIsConnected] = useState(false);
-  const [isConnecting, setIsConnecting] = useState(false);
-  const [error, setError] = useState<StreamError | null>(null);
-  const [currentFrame, setCurrentFrame] = useState<AudioFrame | null>(null);
-  const [frameCount, setFrameCount] = useState(0);
-  const [droppedFrames, setDroppedFrames] = useState(0);
-  const [fps, setFps] = useState(0);
-
-  // References
-  const readerRef = useRef<ReadableStreamDefaultReader<Uint8Array> | null>(
-    null,
-  );
-  const reconnectTimeoutRef = useRef<ReturnType<typeof setTimeout> | null>(
-    null,
-  );
-  const lastFrameTimeRef = useRef<number>(-1);
-  const fpsCalculationRef = useRef<number[]>([]);
-  const abortControllerRef = useRef<AbortController | null>(null); // Configuration
-  const maxReconnectAttempts = 5;
-  const reconnectDelay = 2000; // 2 seconds
-  const reconnectAttemptsRef = useRef(0);
-
-  // FPS calculation
-  const updateFps = useCallback(() => {
-    const now = Date.now();
-
-    fpsCalculationRef.current.push(now);
-
-    // Keep only timestamps from the last 10 seconds
-    const tenSecondsAgo = now - 10000;
-
-    fpsCalculationRef.current = fpsCalculationRef.current.filter(
-      (time) => time > tenSecondsAgo,
-=======
     const { getAccessToken, isAuthenticated } = useAuth(); // States
     const [isConnected, setIsConnected] = useState(false);
     const [isConnecting, setIsConnecting] = useState(false);
@@ -89,7 +53,6 @@
     // References
     const readerRef = useRef<ReadableStreamDefaultReader<Uint8Array> | null>(
         null,
->>>>>>> 372f9366
     );
     const reconnectTimeoutRef = useRef<ReturnType<typeof setTimeout> | null>(
         null,
@@ -129,104 +92,13 @@
             return;
         }
 
-<<<<<<< HEAD
-    // Calculate FPS based on frames from the last 10 seconds
-    if (fpsCalculationRef.current.length > 1) {
-      const timeSpan = (now - fpsCalculationRef.current[0]) / 1000;
-      const calculatedFps = fpsCalculationRef.current.length / timeSpan;
-
-      setFps(Math.round(calculatedFps * 10) / 10); // Round to 1 decimal
-    }
-  }, []);
-
-  // Connection function
-  const connect = useCallback(async () => {
-    if (!isAuthenticated || !baseUrl || isConnecting || isConnected) {
-      return;
-    }
-
-    try {
-      setIsConnecting(true);
-      setError(null); // Get access token
-      const accessToken = await getAccessToken();
-
-      if (!accessToken) {
-        throw new Error("No access token available");
-      }
-
-      // Create stream URL
-      const streamUrl = `${baseUrl}/stream/audio`;
-
-      // Close existing connection if it exists
-      if (readerRef.current) {
-        await readerRef.current.cancel();
-        readerRef.current = null;
-      }
-
-      if (abortControllerRef.current) {
-        abortControllerRef.current.abort();
-      }
-
-      // Create a new AbortController for this connection
-      abortControllerRef.current = new AbortController();
-
-      // Use fetch() with custom headers instead of EventSource
-      const response = await fetch(streamUrl, {
-        method: "GET",
-        headers: {
-          Accept: "text/event-stream",
-          "Cache-Control": "no-cache",
-          Authorization: `Bearer ${accessToken}`,
-        },
-        signal: abortControllerRef.current.signal,
-      });
-
-      if (!response.ok) {
-        throw new Error(`HTTP ${response.status}: ${response.statusText}`);
-      }
-
-      if (!response.body) {
-        throw new Error("No response body available");
-      }
-
-      // Get the reader for the stream
-      const reader = response.body.getReader();
-
-      readerRef.current = reader;
-      const decoder = new TextDecoder();
-
-      // Connection established
-      setIsConnected(true);
-      setIsConnecting(false);
-      setError(null);
-      reconnectAttemptsRef.current = 0;
-
-      // Reset counters for new connection
-      setFrameCount(0);
-      setDroppedFrames(0);
-      setFps(0);
-      lastFrameTimeRef.current = -1;
-      fpsCalculationRef.current = [];
-
-      // Buffer for partial data
-      let buffer = "";
-
-      // Read the stream
-      const readStream = async () => {
-=======
->>>>>>> 372f9366
         try {
             setIsConnecting(true);
             setError(null); // Get access token
             const accessToken = await getAccessToken();
 
-<<<<<<< HEAD
-            if (done) {
-              break;
-=======
             if (!accessToken) {
                 throw new Error("No access token available");
->>>>>>> 372f9366
             }
 
             // Create stream URL
@@ -263,16 +135,8 @@
                 throw new Error(`HTTP ${response.status}: ${response.statusText}`);
             }
 
-<<<<<<< HEAD
-            for (const line of lines) {
-              if (line.trim()) {
-                console.log("Received SSE line:", line.trim());
-                await processServerSentEvent(line.trim());
-              }
-=======
             if (!response.body) {
                 throw new Error("No response body available");
->>>>>>> 372f9366
             }
 
             // Get the reader for the stream
@@ -332,201 +196,6 @@
             // Start reading the stream
             readStream();
         } catch (err) {
-<<<<<<< HEAD
-          if (err instanceof Error && err.name === "AbortError") {
-            return;
-          }
-          console.error("Stream reading error:", err);
-          handleStreamError(err);
-        }
-      };
-
-      // Start reading the stream
-      readStream();
-    } catch (err) {
-      console.error("Failed to connect to audio stream:", err);
-      setIsConnecting(false);
-      setError({
-        type: "auth",
-        message: err instanceof Error ? err.message : "Failed to authenticate",
-        timestamp: Date.now(),
-      });
-    }
-  }, [
-    isAuthenticated,
-    baseUrl,
-    getAccessToken,
-    isConnecting,
-    isConnected,
-    updateFps,
-  ]); // Function to process Server-Sent Events
-  const processServerSentEvent = async (line: string) => {
-    try {
-      // Process SSE lines (format: "data: {json}")
-      if (line.startsWith("data: ")) {
-        const data = line.substring(6); // Remove "data: "
-
-        console.log("Processing SSE data:", data.substring(0, 100) + "...");
-
-        // Handle heartbeats - don't count these as frames
-        if (data === '{"type":"heartbeat"}') {
-          console.log("Received heartbeat");
-
-          return;
-        }
-
-        // Parse audio frame
-        const frame: AudioFrame = JSON.parse(data);
-
-        console.log(
-          "Parsed frame:",
-          frame.frame_number,
-          "channels:",
-          frame.channel_a?.length,
-          frame.channel_b?.length,
-        );
-
-        // Validate frame structure
-        if (
-          typeof frame.frame_number === "number" &&
-          Array.isArray(frame.channel_a) &&
-          Array.isArray(frame.channel_b) &&
-          frame.channel_a.length > 0 &&
-          frame.channel_b.length > 0
-        ) {
-          console.log("Frame validation passed, updating state");
-          setCurrentFrame(frame);
-
-          // Increment total frame count
-          setFrameCount((prev) => {
-            console.log("Updating frame count from", prev, "to", prev + 1);
-
-            return prev + 1;
-          });
-
-          // Update FPS calculation
-          updateFps();
-
-          // Detect dropped frames by comparing frame numbers
-          const lastFrameNumber = lastFrameTimeRef.current;
-
-          if (lastFrameNumber >= 0) {
-            const expectedNextFrame = lastFrameNumber + 1;
-
-            if (frame.frame_number > expectedNextFrame) {
-              // We missed some frames
-              const missed = frame.frame_number - expectedNextFrame;
-
-              console.log("Detected", missed, "dropped frames");
-              setDroppedFrames((prev) => prev + missed);
-            }
-          }
-
-          // Update the last frame number reference
-          lastFrameTimeRef.current = frame.frame_number;
-        } else {
-          console.log("Frame validation failed:", {
-            frame_number: typeof frame.frame_number,
-            channel_a: Array.isArray(frame.channel_a)
-              ? frame.channel_a.length
-              : "not array",
-            channel_b: Array.isArray(frame.channel_b)
-              ? frame.channel_b.length
-              : "not array",
-          });
-        }
-      } else {
-        console.log("Non-data SSE line:", line);
-      }
-    } catch (parseError) {
-      console.error("Parse error:", parseError);
-      setError({
-        type: "parse",
-        message: "Failed to parse audio frame data",
-        timestamp: Date.now(),
-      });
-    }
-  }; // Function to handle stream errors
-  const handleStreamError = (err: any) => {
-    console.error("Audio stream error:", err);
-    setIsConnected(false);
-    setIsConnecting(false);
-
-    // Determine error type
-    let errorType: StreamError["type"] = "network";
-    let errorMessage = "Connection error occurred";
-
-    if (err instanceof Error) {
-      if (err.name === "AbortError") {
-        errorType = "connection";
-        errorMessage = "Connection was aborted";
-      } else if (err.message.includes("fetch")) {
-        errorType = "network";
-        errorMessage = err.message;
-      }
-    }
-
-    setError({
-      type: errorType,
-      message: errorMessage,
-      timestamp: Date.now(),
-    });
-
-    // Automatic reconnection attempt
-    if (reconnectAttemptsRef.current < maxReconnectAttempts) {
-      reconnectAttemptsRef.current++;
-      console.log(
-        `Attempting to reconnect (${reconnectAttemptsRef.current}/${maxReconnectAttempts})`,
-      );
-
-      reconnectTimeoutRef.current = setTimeout(() => {
-        connect();
-      }, reconnectDelay * reconnectAttemptsRef.current); // Progressive delay
-    } else {
-      console.error("Max reconnection attempts reached");
-      setError({
-        type: "connection",
-        message: "Max reconnection attempts reached",
-        timestamp: Date.now(),
-      });
-    }
-  }; // Disconnect function
-  const disconnect = useCallback(() => {
-    if (readerRef.current) {
-      readerRef.current.cancel();
-      readerRef.current = null;
-    }
-
-    if (abortControllerRef.current) {
-      abortControllerRef.current.abort();
-      abortControllerRef.current = null;
-    }
-
-    if (reconnectTimeoutRef.current) {
-      clearTimeout(reconnectTimeoutRef.current);
-      reconnectTimeoutRef.current = null;
-    }
-
-    setIsConnected(false);
-    setIsConnecting(false);
-    setError(null);
-    reconnectAttemptsRef.current = 0;
-    console.log("Audio stream disconnected");
-  }, []);
-
-  // Manual reconnect function
-  const reconnect = useCallback(() => {
-    disconnect();
-    setTimeout(() => {
-      connect();
-    }, 500);
-  }, [disconnect, connect]);
-
-  // Cleanup effect
-  useEffect(() => {
-    return () => {
-      disconnect();
-=======
             console.error("Failed to connect to audio stream:", err);
             setIsConnecting(false);
             setError({
@@ -686,6 +355,5 @@
         connect,
         disconnect,
         reconnect,
->>>>>>> 372f9366
     };
 };